from os import PathLike
from typing import NamedTuple, Tuple, Union, List, Dict

import torch
import torch.nn.functional as F
from detectron2.config import CfgNode
from torch import Tensor
<<<<<<< HEAD

from allennlp.data import Field

=======
from detectron2.modeling import postprocessing
>>>>>>> 9d819dbe

class ImageWithSize(NamedTuple):
    image: Union[Tensor, str, PathLike]
    size: Tuple[int, int]


SupportedImageFormat = Union[ImageWithSize, Tensor, dict, str, PathLike]


class DetectronProcessor:
    def __init__(self, cfg: CfgNode):
        from detectron2.data import DatasetMapper
        
        self.cfg = cfg
        self.mapper = DatasetMapper(cfg)
        from detectron2.modeling import build_model

        self.model = build_model(cfg)
        from detectron2.checkpoint import DetectionCheckpointer

        DetectionCheckpointer(self.model).load(cfg.MODEL.WEIGHTS)
        self.model.eval()

    @torch.no_grad()
    def __call__(self, images: Union[SupportedImageFormat, List[SupportedImageFormat]]) -> Union[Dict[str, Field], List[Dict[str, Field]]]:
        # handle the single-image case
        if not isinstance(images, list):
            return self.__call__([images])[0]

        images = [self._to_model_input(i) for i in images]
        images = self.model.preprocess_image(images)
        features = self.model.backbone(images.tensor)
        
        # for region features
        if self.cfg.MODEL.FEATURE_TYPE == 'region':

            # assume we didn't provide the proposals for now
            proposals, _ = self.model.proposal_generator(images, features, None)
            _, pooled_features = self.model.roi_heads.get_roi_features(features, proposals)

            predictions = self.model.roi_heads.box_predictor(pooled_features)
            cls_probs = F.softmax(predictions[0], dim=-1)
            cls_probs = cls_probs[:, :-1]  # background is last
            predictions, r_indices = self.model.roi_heads.box_predictor.inference(
                predictions, proposals
            )
            # postprocess
            pooled_features = pooled_features[r_indices]
        elif self.cfg.MODEL.FEATURE_TYPE == 'grid':
            # for grid features
            pooled_features = self.model.roi_heads.get_conv5_features(features)

        image_fields = []
        from allennlp.data.fields.tensor_field import TensorField

        # comment this for now: 
        
        # for i, image in enumerate(images):
        #     fields = {}
        #     if "instances" in image:
        #         instances = image["instances"]
        #         if instances.has("pred_boxes"):
        #             fields["instances/pred_boxes"] = TensorField(
        #                 instances.get("pred_boxes").tensor, padding_value=-1
        #             )
        #         if instances.has("scores"):
        #             fields["instances/scores"] = TensorField(instances.get("scores"))
        #         if instances.has("pred_classes"):
        #             fields["instances/pred_classes"] = TensorField(
        #                 instances.get("pred_classes"), padding_value=-1
        #             )
        #         if instances.has("pred_masks"):
        #             fields["instances/pred_masks"] = TensorField(
        #                 instances.get("pred_masks"), padding_value=False
        #             )
        #         if instances.has("pred_keypoints"):
        #             fields["instances/pred_keypoints"] = TensorField(
        #                 instances.get("pred_keypoints"), padding_value=-1
        #             )
        #     if "sem_seg" in image:
        #         fields["sem_seg"] = TensorField(image["sem_seg"], padding_value=0.0)
        #     if "proposals" in image:
        #         instances = image["proposals"]
        #         if instances.has("proposal_boxes"):
        #             fields["proposals/proposal_boxes"] = TensorField(
        #                 instances.get("proposal_boxes").tensor, padding_value=-1
        #             )
        #         if instances.has("objectness_logits"):
        #             fields["proposals/objectness_logits"] = TensorField(
        #                 instances.get("objectness_logits")
        #             )
        #     if "panoptic_seg" in image:
        #         segment_ids, dicts = image["panoptic_seg"]
        #         fields["panoptic_seg"] = TensorField(segment_ids, padding_value=-1)

        #         ids = torch.tensor([d["id"] for d in dicts], dtype=torch.int32)
        #         isthings = torch.tensor([d["isthing"] for d in dicts], dtype=torch.bool)
        #         category_ids = torch.tensor([d["category_id"] for d in dicts], dtype=torch.int32)
        #         fields["panoptic_seg/ids"] = TensorField(ids, padding_value=-1)
        #         fields["panoptic_seg/isthings"] = TensorField(isthings, padding_value=False)
        #         fields["panoptic_seg/category_ids"] = TensorField(category_ids, padding_value=-1)
            
        #     image_fields.append(fields)
        return pooled_features
        # return image_fields, pooled_features

    def _to_model_input(self, image: SupportedImageFormat) -> dict:
        if isinstance(image, ImageWithSize):
            if isinstance(image.image, PathLike):
                image.image = str(image.image)
            image_dict = {"height": image.size[0], "width": image.size[1]}
            if isinstance(image.image, str):
                image_dict["file_name"] = image.image
            elif isinstance(image.image, Tensor):
                image_dict["image"] = image.image
            else:
                raise ValueError("`image` is not in a recognized format.")
            image = image_dict
        else:
            if isinstance(image, PathLike):
                image = str(image)
            if isinstance(image, str):
                image = {"file_name": image}
        assert isinstance(image, dict)
        if "image" not in image:
            image = self.mapper(image)
        assert isinstance(image["image"], Tensor)
        return image<|MERGE_RESOLUTION|>--- conflicted
+++ resolved
@@ -4,14 +4,11 @@
 import torch
 import torch.nn.functional as F
 from detectron2.config import CfgNode
+from detectron2.modeling import postprocessing
 from torch import Tensor
-<<<<<<< HEAD
 
 from allennlp.data import Field
 
-=======
-from detectron2.modeling import postprocessing
->>>>>>> 9d819dbe
 
 class ImageWithSize(NamedTuple):
     image: Union[Tensor, str, PathLike]
@@ -24,7 +21,7 @@
 class DetectronProcessor:
     def __init__(self, cfg: CfgNode):
         from detectron2.data import DatasetMapper
-        
+
         self.cfg = cfg
         self.mapper = DatasetMapper(cfg)
         from detectron2.modeling import build_model
@@ -44,7 +41,7 @@
         images = [self._to_model_input(i) for i in images]
         images = self.model.preprocess_image(images)
         features = self.model.backbone(images.tensor)
-        
+
         # for region features
         if self.cfg.MODEL.FEATURE_TYPE == 'region':
 
@@ -67,8 +64,8 @@
         image_fields = []
         from allennlp.data.fields.tensor_field import TensorField
 
-        # comment this for now: 
-        
+        # comment this for now:
+
         # for i, image in enumerate(images):
         #     fields = {}
         #     if "instances" in image:
@@ -113,7 +110,7 @@
         #         fields["panoptic_seg/ids"] = TensorField(ids, padding_value=-1)
         #         fields["panoptic_seg/isthings"] = TensorField(isthings, padding_value=False)
         #         fields["panoptic_seg/category_ids"] = TensorField(category_ids, padding_value=-1)
-            
+
         #     image_fields.append(fields)
         return pooled_features
         # return image_fields, pooled_features
