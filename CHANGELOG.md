# Changelog

All notable changes to this project will be documented in this file.

The format is based on [Keep a Changelog](https://keepachangelog.com/en/1.0.0/),
and this project adheres to [Semantic Versioning](https://semver.org/spec/v2.0.0.html).

## Unreleased

### Added

- Added a `build-vocab` subcommand that can be used to build a vocabulary from a training config file.
- Added `tokenizer_kwargs` argument to `PretrainedTransformerMismatchedIndexer`.
- Added `tokenizer_kwargs` and `transformer_kwargs` arguments to `PretrainedTransformerMismatchedEmbedder`.
- Added official support for Python 3.8.
- Added a script: `scripts/release_notes.py`, which automatically prepares markdown release notes from the
  CHANGELOG and commit history.
- Added a flag `--predictions-output-file` to the `evaluate` command, which tells AllenNLP to write the
  predictions from the given dataset to the file as JSON lines.
- Added the ability to ignore certain missing keys when loading a model from an archive. This is done
  by adding a class-level variable called `authorized_missing_keys` to any PyTorch module that a `Model` uses.
  If defined, `authorized_missing_keys` should be a list of regex string patterns.
- Added `FBetaMultiLabelMeasure`, a multi-label Fbeta metric. This is a subclass of the existing `FBetaMeasure`.
- Added ability to pass additional key word arguments to `cached_transformers.get()`, which will be passed on to `AutoModel.from_pretrained()`.
- Added an `overrides` argument to `Predictor.from_path()`.
- Added a `cached-path` command.
- Added a function `inspect_cache` to `common.file_utils` that prints useful information about the cache. This can also 
  be used from the `cached-path` command with `allennlp cached-path --inspect`.
- Added a function `remove_cache_entries` to `common.file_utils` that removes any cache entries matching the given
  glob patterns. This can used from the `cached-path` command with `allennlp cached-path --remove some-files-*`.
<<<<<<< HEAD
- Added classes: `nn/samplers/samplers.py` with `MultinomialSampler`, `TopKSampler`, and `TopPSampler` for 
  sampling indices from log probabilities
- Added function `top_k_sampling` to `nn/beam_search.py` that serves beam search with probabilistic sampling in
  sequences
- Added function `top_p_sampling` to `nn/beam_search.py` that serves beam search with probabilistic sampling in
  sequences

=======
- Added a `TrainerCallback` object to support state sharing between batch and epoch-level training callbacks.
>>>>>>> ae7cf85b

### Changed

- Subcommands that don't require plugins will no longer cause plugins to be loaded or have an `--include-package` flag.
- Allow overrides to be JSON string or `dict`.
- `transformers` dependency updated to version 3.1.0.
- When `cached_path` is called on a local archive with `extract_archive=True`, the archive is now extracted into a unique subdirectory of the cache root instead of a subdirectory of the archive's directory. The extraction directory is also unique to the modification time of the archive, so if the file changes, subsequent calls to `cached_path` will know to re-extract the archive.
- Removed the `truncation_strategy` parameter to `PretrainedTransformerTokenizer`. The way we're calling the tokenizer, the truncation strategy takes no effect anyways.
- Distributed training will now automatically search for a local open port if the `master_port` parameter is not provided.
- In training, save model weights before evaluation.
- `allennlp.common.util.peak_memory_mb` renamed to `peak_cpu_memory`, and `allennlp.common.util.gpu_memory_mb` renamed to `peak_gpu_memory`,
  and they both now return the results in bytes as integers. Also, the `peak_gpu_memory` function now utilizes PyTorch functions to find the memory
  usage instead of shelling out to the `nvidia-smi` command. This is more efficient and also more accurate because it only takes
  into account the tensor allocations of the current PyTorch process.
- Make sure weights are first loaded to the cpu when using PretrainedModelInitializer, preventing wasted GPU memory.

### Removed

- Removed `common.util.is_master` function.

### Fixed

- Fixed a bug where the reported `batch_loss` metric was incorrect when training with gradient accumulation.
- Class decorators now displayed in API docs.
- Fixed up the documentation for the `allennlp.nn.beam_search` module.
- Ignore `*args` when constructing classes with `FromParams`.
- Ensured some consistency in the types of the values that metrics return.
- Fix a PyTorch warning by explicitly providing the `as_tuple` argument (leaving
  it as its default value of `False`) to `Tensor.nonzero()`.
- Remove temporary directory when extracting model archive in `load_archive`
  at end of function rather than via `atexit`.
- Fixed a bug where using `cached_path()` offline could return a cached resource's lock file instead
  of the cache file.
- Fixed a bug where `cached_path()` would fail if passed a `cache_dir` with the user home shortcut `~/`.
- Fixed a bug in our doc building script where markdown links did not render properly
  if the "href" part of the link (the part inside the `()`) was on a new line.
- Changed how gradients are zeroed out with an optimization. See [this video from NVIDIA](https://www.youtube.com/watch?v=9mS1fIYj1So)
  at around the 9 minute mark.
- Fixed a bug where parameters to a `FromParams` class that are dictionaries wouldn't get logged
  when an instance is instantiated `from_params`.
- Fixed a bug in distributed training where the vocab would be saved from every worker, when it should have been saved by only the local master process.

## [v1.1.0](https://github.com/allenai/allennlp/releases/tag/v1.1.0) - 2020-09-08

### Fixed

- Fixed handling of some edge cases when constructing classes with `FromParams` where the class
  accepts `**kwargs`.
- Fixed division by zero error when there are zero-length spans in the input to a
  `PretrainedTransformerMismatchedIndexer`.
- Improved robustness of `cached_path` when extracting archives so that the cache won't be corrupted
  if a failure occurs during extraction.
- Fixed a bug with the `average` and `evalb_bracketing_score` metrics in distributed training.

### Added

- `Predictor.capture_model_internals()` now accepts a regex specifying
  which modules to capture


## [v1.1.0rc4](https://github.com/allenai/allennlp/releases/tag/v1.1.0rc4) - 2020-08-20

### Added

- Added a workflow to GitHub Actions that will automatically close unassigned stale issues and
  ping the assignees of assigned stale issues.

### Fixed

- Fixed a bug in distributed metrics that caused nan values due to repeated addition of an accumulated variable.

## [v1.1.0rc3](https://github.com/allenai/allennlp/releases/tag/v1.1.0rc3) - 2020-08-12

### Fixed

- Fixed how truncation was handled with `PretrainedTransformerTokenizer`.
  Previously, if `max_length` was set to `None`, the tokenizer would still do truncation if the
  transformer model had a default max length in its config.
  Also, when `max_length` was set to a non-`None` value, several warnings would appear
  for certain transformer models around the use of the `truncation` parameter.
- Fixed evaluation of all metrics when using distributed training.
- Added a `py.typed` marker. Fixed type annotations in `allennlp.training.util`.
- Fixed problem with automatically detecting whether tokenization is necessary.
  This affected primarily the Roberta SST model.
- Improved help text for using the --overrides command line flag.


## [v1.1.0rc2](https://github.com/allenai/allennlp/releases/tag/v1.1.0rc2) - 2020-07-31

### Changed

- Upgraded PyTorch requirement to 1.6.
- Replaced the NVIDIA Apex AMP module with torch's native AMP module. The default trainer (`GradientDescentTrainer`)
  now takes a `use_amp: bool` parameter instead of the old `opt_level: str` parameter.

### Fixed

- Removed unnecessary warning about deadlocks in `DataLoader`.
- Fixed testing models that only return a loss when they are in training mode.
- Fixed a bug in `FromParams` that caused silent failure in case of the parameter type being `Optional[Union[...]]`.
- Fixed a bug where the program crashes if `evaluation_data_loader` is a `AllennlpLazyDataset`.

### Added

- Added the option to specify `requires_grad: false` within an optimizer's parameter groups.
- Added the `file-friendly-logging` flag back to the `train` command. Also added this flag to the `predict`, `evaluate`, and `find-learning-rate` commands.
- Added an `EpochCallback` to track current epoch as a model class member.
- Added the option to enable or disable gradient checkpointing for transformer token embedders via boolean parameter `gradient_checkpointing`.

### Removed

- Removed the `opt_level` parameter to `Model.load` and `load_archive`. In order to use AMP with a loaded
  model now, just run the model's forward pass within torch's [`autocast`](https://pytorch.org/docs/stable/amp.html#torch.cuda.amp.autocast)
  context.

## [v1.1.0rc1](https://github.com/allenai/allennlp/releases/tag/v1.1.0rc1) - 2020-07-14

### Fixed

- Reduced the amount of log messages produced by `allennlp.common.file_utils`.
- Fixed a bug where `PretrainedTransformerEmbedder` parameters appeared to be trainable
  in the log output even when `train_parameters` was set to `False`.
- Fixed a bug with the sharded dataset reader where it would only read a fraction of the instances
  in distributed training.
- Fixed checking equality of `ArrayField`s.
- Fixed a bug where `NamespaceSwappingField` did not work correctly with `.empty_field()`.
- Put more sensible defaults on the `huggingface_adamw` optimizer.
- Simplified logging so that all logging output always goes to one file.
- Fixed interaction with the python command line debugger.
- Log the grad norm properly even when we're not clipping it.
- Fixed a bug where `PretrainedModelInitializer` fails to initialize a model with a 0-dim tensor
- Fixed a bug with the layer unfreezing schedule of the `SlantedTriangular` learning rate scheduler.
- Fixed a regression with logging in the distributed setting. Only the main worker should write log output to the terminal.
- Pinned the version of boto3 for package managers (e.g. poetry).
- Fixed issue #4330 by updating the `tokenizers` dependency.
- Fixed a bug in `TextClassificationPredictor` so that it passes tokenized inputs to the `DatasetReader`
  in case it does not have a tokenizer.
- `reg_loss` is only now returned for models that have some regularization penalty configured.
- Fixed a bug that prevented `cached_path` from downloading assets from GitHub releases.
- Fixed a bug that erroneously increased last label's false positive count in calculating fbeta metrics.
- `Tqdm` output now looks much better when the output is being piped or redirected.
- Small improvements to how the API documentation is rendered.
- Only show validation progress bar from main process in distributed training.

### Added

- Adjust beam search to support multi-layer decoder.
- A method to ModelTestCase for running basic model tests when you aren't using config files.
- Added some convenience methods for reading files.
- Added an option to `file_utils.cached_path` to automatically extract archives.
- Added the ability to pass an archive file instead of a local directory to `Vocab.from_files`.
- Added the ability to pass an archive file instead of a glob to `ShardedDatasetReader`.
- Added a new `"linear_with_warmup"` learning rate scheduler.
- Added a check in `ShardedDatasetReader` that ensures the base reader doesn't implement manual
  distributed sharding itself.
- Added an option to `PretrainedTransformerEmbedder` and `PretrainedTransformerMismatchedEmbedder` to use a
  scalar mix of all hidden layers from the transformer model instead of just the last layer. To utilize
  this, just set `last_layer_only` to `False`.
- `cached_path()` can now read files inside of archives.
- Training metrics now include `batch_loss` and `batch_reg_loss` in addition to aggregate loss across number of batches.

### Changed

- Not specifying a `cuda_device` now automatically determines whether to use a GPU or not.
- Discovered plugins are logged so you can see what was loaded.
- `allennlp.data.DataLoader` is now an abstract registrable class. The default implementation
remains the same, but was renamed to `allennlp.data.PyTorchDataLoader`.
- `BertPooler` can now unwrap and re-wrap extra dimensions if necessary.
- New `transformers` dependency. Only version >=3.0 now supported.

## [v1.0.0](https://github.com/allenai/allennlp/releases/tag/v1.0.0) - 2020-06-16

### Fixed

- Lazy dataset readers now work correctly with multi-process data loading.
- Fixed race conditions that could occur when using a dataset cache.

### Added

- A bug where where all datasets would be loaded for vocab creation even if not needed.
- A parameter to the `DatasetReader` class: `manual_multi_process_sharding`. This is similar
  to the `manual_distributed_sharding` parameter, but applies when using a multi-process
  `DataLoader`.

## [v1.0.0rc6](https://github.com/allenai/allennlp/releases/tag/v1.0.0rc6) - 2020-06-11

### Fixed

- A bug where `TextField`s could not be duplicated since some tokenizers cannot be deep-copied.
  See https://github.com/allenai/allennlp/issues/4270.
- Our caching mechanism had the potential to introduce race conditions if multiple processes
  were attempting to cache the same file at once. This was fixed by using a lock file tied to each
  cached file.
- `get_text_field_mask()` now supports padding indices that are not `0`.
- A bug where `predictor.get_gradients()` would return an empty dictionary if an embedding layer had trainable set to false
- Fixes `PretrainedTransformerMismatchedIndexer` in the case where a token consists of zero word pieces.
- Fixes a bug when using a lazy dataset reader that results in a `UserWarning` from PyTorch being printed at
  every iteration during training.
- Predictor names were inconsistently switching between dashes and underscores. Now they all use underscores.
- `Predictor.from_path` now automatically loads plugins (unless you specify `load_plugins=False`) so
  that you don't have to manually import a bunch of modules when instantiating predictors from
  an archive path.
- `allennlp-server` automatically found as a plugin once again.

### Added

- A `duplicate()` method on `Instance`s and `Field`s, to be used instead of `copy.deepcopy()`
- A batch sampler that makes sure each batch contains approximately the same number of tokens (`MaxTokensBatchSampler`)
- Functions to turn a sequence of token indices back into tokens
- The ability to use Huggingface encoder/decoder models as token embedders
- Improvements to beam search
- ROUGE metric
- Polynomial decay learning rate scheduler
- A `BatchCallback` for logging CPU and GPU memory usage to tensorboard. This is mainly for debugging
  because using it can cause a significant slowdown in training.
- Ability to run pretrained transformers as an embedder without training the weights
- Add Optuna Integrated badge to README.md

### Changed

- Similar to our caching mechanism, we introduced a lock file to the vocab to avoid race
  conditions when saving/loading the vocab from/to the same serialization directory in different processes.
- Changed the `Token`, `Instance`, and `Batch` classes along with all `Field` classes to "slots" classes. This dramatically reduces the size in memory of instances.
- SimpleTagger will no longer calculate span-based F1 metric when `calculate_span_f1` is `False`.
- CPU memory for every worker is now reported in the logs and the metrics. Previously this was only reporting the CPU memory of the master process, and so it was only
  correct in the non-distributed setting.
- To be consistent with PyTorch `IterableDataset`, `AllennlpLazyDataset` no longer implements `__len__()`.
  Previously it would always return 1.
- Removed old tutorials, in favor of [the new AllenNLP Guide](https://guide.allennlp.org)
- Changed the vocabulary loading to consider new lines for Windows/Linux and Mac.

## [v1.0.0rc5](https://github.com/allenai/allennlp/releases/tag/v1.0.0rc5) - 2020-05-26

### Fixed

- Fix bug where `PretrainedTransformerTokenizer` crashed with some transformers (#4267)
- Make `cached_path` work offline.
- Tons of docstring inconsistencies resolved.
- Nightly builds no longer run on forks.
- Distributed training now automatically figures out which worker should see which instances
- A race condition bug in distributed training caused from saving the vocab to file from the master process while other processing might be reading those files.
- Unused dependencies in `setup.py` removed.

### Added

- Additional CI checks to ensure docstrings are consistently formatted.
- Ability to train on CPU with multiple processes by setting `cuda_devices` to a list of negative integers in your training config. For example: `"distributed": {"cuda_devices": [-1, -1]}`. This is mainly to make it easier to test and debug distributed training code..
- Documentation for when parameters don't need config file entries.

### Changed

- The `allennlp test-install` command now just ensures the core submodules can
be imported successfully, and prints out some other useful information such as the version, PyTorch version,
and the number of GPU devices available.
- All of the tests moved from `allennlp/tests` to `tests` at the root level, and
`allennlp/tests/fixtures` moved to `test_fixtures` at the root level. The PyPI source and wheel distributions will no longer include tests and fixtures.

## [v1.0.0rc4](https://github.com/allenai/allennlp/releases/tag/v1.0.0rc4) - 2020-05-14

We first introduced this `CHANGELOG` after release `v1.0.0rc4`, so please refer to the GitHub release
notes for this and earlier releases.<|MERGE_RESOLUTION|>--- conflicted
+++ resolved
@@ -28,17 +28,13 @@
   be used from the `cached-path` command with `allennlp cached-path --inspect`.
 - Added a function `remove_cache_entries` to `common.file_utils` that removes any cache entries matching the given
   glob patterns. This can used from the `cached-path` command with `allennlp cached-path --remove some-files-*`.
-<<<<<<< HEAD
+- Added a `TrainerCallback` object to support state sharing between batch and epoch-level training callbacks.
 - Added classes: `nn/samplers/samplers.py` with `MultinomialSampler`, `TopKSampler`, and `TopPSampler` for 
   sampling indices from log probabilities
 - Added function `top_k_sampling` to `nn/beam_search.py` that serves beam search with probabilistic sampling in
   sequences
 - Added function `top_p_sampling` to `nn/beam_search.py` that serves beam search with probabilistic sampling in
   sequences
-
-=======
-- Added a `TrainerCallback` object to support state sharing between batch and epoch-level training callbacks.
->>>>>>> ae7cf85b
 
 ### Changed
 
